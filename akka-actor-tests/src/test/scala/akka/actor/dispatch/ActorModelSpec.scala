/**
 * Copyright (C) 2009-2011 Typesafe Inc. <http://www.typesafe.com>
 */
package akka.actor.dispatch

import org.scalatest.Assertions._
import akka.testkit.{ filterEvents, EventFilter, AkkaSpec }
import akka.dispatch._
import java.util.concurrent.atomic.AtomicLong
import java.util.concurrent.{ ConcurrentHashMap, CountDownLatch, TimeUnit }
import akka.util.Switch
import java.rmi.RemoteException
import org.junit.{ After, Test }
import akka.actor._
import util.control.NoStackTrace
import akka.actor.ActorSystem
import akka.util.duration._
import akka.event.Logging.Error

object ActorModelSpec {

  sealed trait ActorModelMessage

  case class TryReply(expect: Any) extends ActorModelMessage

  case class Reply(expect: Any) extends ActorModelMessage

  case class Forward(to: ActorRef, msg: Any) extends ActorModelMessage

  case class CountDown(latch: CountDownLatch) extends ActorModelMessage

  case class Increment(counter: AtomicLong) extends ActorModelMessage

  case class Await(latch: CountDownLatch) extends ActorModelMessage

  case class Meet(acknowledge: CountDownLatch, waitFor: CountDownLatch) extends ActorModelMessage

  case class CountDownNStop(latch: CountDownLatch) extends ActorModelMessage

  case class Wait(time: Long) extends ActorModelMessage

  case class WaitAck(time: Long, latch: CountDownLatch) extends ActorModelMessage

  case object Interrupt extends ActorModelMessage

  case object Restart extends ActorModelMessage

  case class ThrowException(e: Throwable) extends ActorModelMessage

  val Ping = "Ping"
  val Pong = "Pong"

  class DispatcherActor extends Actor {
    private val busy = new Switch(false)

    def interceptor = dispatcher.asInstanceOf[MessageDispatcherInterceptor]

    def ack {
      if (!busy.switchOn()) {
        throw new Exception("isolation violated")
      } else {
        interceptor.getStats(self).msgsProcessed.incrementAndGet()
      }
    }

    override def postRestart(reason: Throwable) {
      interceptor.getStats(self).restarts.incrementAndGet()
    }

    def receive = {
      case Await(latch)                 ⇒ ack; latch.await(); busy.switchOff()
      case Meet(sign, wait)             ⇒ ack; sign.countDown(); wait.await(); busy.switchOff()
      case Wait(time)                   ⇒ ack; Thread.sleep(time); busy.switchOff()
      case WaitAck(time, l)             ⇒ ack; Thread.sleep(time); l.countDown(); busy.switchOff()
      case Reply(msg)                   ⇒ ack; sender ! msg; busy.switchOff()
      case TryReply(msg)                ⇒ ack; sender.tell(msg); busy.switchOff()
      case Forward(to, msg)             ⇒ ack; to.forward(msg); busy.switchOff()
      case CountDown(latch)             ⇒ ack; latch.countDown(); busy.switchOff()
      case Increment(count)             ⇒ ack; count.incrementAndGet(); busy.switchOff()
      case CountDownNStop(l)            ⇒ ack; l.countDown(); self.stop(); busy.switchOff()
      case Restart                      ⇒ ack; busy.switchOff(); throw new Exception("Restart requested")
      case Interrupt                    ⇒ ack; sender ! Status.Failure(new ActorInterruptedException(new InterruptedException("Ping!"))); busy.switchOff(); throw new InterruptedException("Ping!")
      case ThrowException(e: Throwable) ⇒ ack; busy.switchOff(); throw e
    }
  }

  class InterceptorStats {
    val suspensions = new AtomicLong(0)
    val resumes = new AtomicLong(0)
    val registers = new AtomicLong(0)
    val unregisters = new AtomicLong(0)
    val msgsReceived = new AtomicLong(0)
    val msgsProcessed = new AtomicLong(0)
    val restarts = new AtomicLong(0)
    override def toString = "InterceptorStats(susp=" + suspensions +
      ",res=" + resumes + ",reg=" + registers + ",unreg=" + unregisters +
      ",recv=" + msgsReceived + ",proc=" + msgsProcessed + ",restart=" + restarts
  }

  trait MessageDispatcherInterceptor extends MessageDispatcher {
    val stats = new ConcurrentHashMap[ActorRef, InterceptorStats]
    val stops = new AtomicLong(0)

    def getStats(actorRef: ActorRef) = {
      stats.putIfAbsent(actorRef, new InterceptorStats) match {
        case null  ⇒ stats.get(actorRef)
        case other ⇒ other
      }
    }

    abstract override def suspend(actor: ActorCell) {
      getStats(actor.self).suspensions.incrementAndGet()
      super.suspend(actor)
    }

    abstract override def resume(actor: ActorCell) {
      super.resume(actor)
      getStats(actor.self).resumes.incrementAndGet()
    }

    protected[akka] abstract override def register(actor: ActorCell) {
      getStats(actor.self).registers.incrementAndGet()
      super.register(actor)
    }

    protected[akka] abstract override def unregister(actor: ActorCell) {
      getStats(actor.self).unregisters.incrementAndGet()
      super.unregister(actor)
    }

    protected[akka] abstract override def dispatch(receiver: ActorCell, invocation: Envelope) {
      val stats = getStats(receiver.self)
      stats.msgsReceived.incrementAndGet()
      super.dispatch(receiver, invocation)
    }

    protected[akka] abstract override def shutdown() {
      stops.incrementAndGet()
      super.shutdown()
    }
  }

  def assertDispatcher(dispatcher: MessageDispatcherInterceptor)(
<<<<<<< HEAD
    stops: Long = dispatcher.stops.get())(implicit app: ActorSystem) {
=======
    starts: Long = dispatcher.starts.get(),
    stops: Long = dispatcher.stops.get())(implicit system: ActorSystem) {
>>>>>>> 4470cf0d
    val deadline = System.currentTimeMillis + dispatcher.timeoutMs * 5
    try {
      await(deadline)(stops == dispatcher.stops.get)
    } catch {
      case e ⇒
<<<<<<< HEAD
        app.eventStream.publish(Error(e, dispatcher, "actual: stops=" + dispatcher.stops.get +
          " required: stops=" + stops))
=======
        system.eventStream.publish(Error(e, dispatcher, "actual: starts=" + dispatcher.starts.get + ",stops=" + dispatcher.stops.get +
          " required: starts=" + starts + ",stops=" + stops))
>>>>>>> 4470cf0d
        throw e
    }
  }

  def assertCountDown(latch: CountDownLatch, wait: Long, hint: String) {
    if (!latch.await(wait, TimeUnit.MILLISECONDS))
      fail("Failed to count down within " + wait + " millis (count at " + latch.getCount + "). " + hint)
  }

  def assertNoCountDown(latch: CountDownLatch, wait: Long, hint: String) {
    if (latch.await(wait, TimeUnit.MILLISECONDS))
      fail("Expected count down to fail after " + wait + " millis. " + hint)
  }

  def statsFor(actorRef: ActorRef, dispatcher: MessageDispatcher = null) =
    dispatcher.asInstanceOf[MessageDispatcherInterceptor].getStats(actorRef)

  def assertRefDefaultZero(actorRef: ActorRef, dispatcher: MessageDispatcher = null)(
    suspensions: Long = 0,
    resumes: Long = 0,
    registers: Long = 0,
    unregisters: Long = 0,
    msgsReceived: Long = 0,
    msgsProcessed: Long = 0,
    restarts: Long = 0)(implicit system: ActorSystem) {
    assertRef(actorRef, dispatcher)(
      suspensions,
      resumes,
      registers,
      unregisters,
      msgsReceived,
      msgsProcessed,
      restarts)
  }

  def assertRef(actorRef: ActorRef, dispatcher: MessageDispatcher = null)(
    suspensions: Long = statsFor(actorRef).suspensions.get(),
    resumes: Long = statsFor(actorRef).resumes.get(),
    registers: Long = statsFor(actorRef).registers.get(),
    unregisters: Long = statsFor(actorRef).unregisters.get(),
    msgsReceived: Long = statsFor(actorRef).msgsReceived.get(),
    msgsProcessed: Long = statsFor(actorRef).msgsProcessed.get(),
    restarts: Long = statsFor(actorRef).restarts.get())(implicit system: ActorSystem) {
    val stats = statsFor(actorRef, Option(dispatcher).getOrElse(actorRef.asInstanceOf[LocalActorRef].underlying.dispatcher))
    val deadline = System.currentTimeMillis + 1000
    try {
      await(deadline)(stats.suspensions.get() == suspensions)
      await(deadline)(stats.resumes.get() == resumes)
      await(deadline)(stats.registers.get() == registers)
      await(deadline)(stats.unregisters.get() == unregisters)
      await(deadline)(stats.msgsReceived.get() == msgsReceived)
      await(deadline)(stats.msgsProcessed.get() == msgsProcessed)
      await(deadline)(stats.restarts.get() == restarts)
    } catch {
      case e ⇒
        system.eventStream.publish(Error(e, dispatcher, "actual: " + stats + ", required: InterceptorStats(susp=" + suspensions +
          ",res=" + resumes + ",reg=" + registers + ",unreg=" + unregisters +
          ",recv=" + msgsReceived + ",proc=" + msgsProcessed + ",restart=" + restarts))
        throw e
    }
  }

  def await(until: Long)(condition: ⇒ Boolean): Unit = try {
    while (System.currentTimeMillis() <= until) {
      try {
        if (condition) return else Thread.sleep(25)
      } catch {
        case e: InterruptedException ⇒
      }
    }
    throw new AssertionError("await failed")
  }
}

abstract class ActorModelSpec extends AkkaSpec {

  import ActorModelSpec._

  def newTestActor(dispatcher: MessageDispatcher) = system.actorOf(Props[DispatcherActor].withDispatcher(dispatcher))

  protected def newInterceptedDispatcher: MessageDispatcherInterceptor
  protected def dispatcherType: String

  // BalancingDispatcher of course does not work when another actor is in the pool, so overridden below
  protected def wavesSupervisorDispatcher(dispatcher: MessageDispatcher) = dispatcher

  "A " + dispatcherType must {

    "must dynamically handle its own life cycle" in {
      implicit val dispatcher = newInterceptedDispatcher
      assertDispatcher(dispatcher)(stops = 0)
      val a = newTestActor(dispatcher)
      assertDispatcher(dispatcher)(stops = 0)
      a.stop()
      assertDispatcher(dispatcher)(stops = 1)
      assertRef(a, dispatcher)(
        suspensions = 0,
        resumes = 0,
        registers = 1,
        unregisters = 1,
        msgsReceived = 0,
        msgsProcessed = 0,
        restarts = 0)

      val futures = for (i ← 1 to 10) yield Future {
        i
      }
      assertDispatcher(dispatcher)(stops = 2)

      val a2 = newTestActor(dispatcher)
      val futures2 = for (i ← 1 to 10) yield Future { i }

      assertDispatcher(dispatcher)(stops = 2)

      a2.stop
      assertDispatcher(dispatcher)(stops = 3)
    }

    "process messages one at a time" in {
      implicit val dispatcher = newInterceptedDispatcher
      val start, oneAtATime = new CountDownLatch(1)
      val a = newTestActor(dispatcher)

      a ! CountDown(start)
      assertCountDown(start, 3.seconds.dilated.toMillis, "Should process first message within 3 seconds")
      assertRefDefaultZero(a)(registers = 1, msgsReceived = 1, msgsProcessed = 1)

      a ! Wait(1000)
      a ! CountDown(oneAtATime)
      // in case of serialization violation, restart would happen instead of count down
      assertCountDown(oneAtATime, (1.5 seconds).dilated.toMillis, "Processed message when allowed")
      assertRefDefaultZero(a)(registers = 1, msgsReceived = 3, msgsProcessed = 3)

      a.stop()
      assertRefDefaultZero(a)(registers = 1, unregisters = 1, msgsReceived = 3, msgsProcessed = 3)
    }

    "handle queueing from multiple threads" in {
      implicit val dispatcher = newInterceptedDispatcher
      val counter = new CountDownLatch(200)
      val a = newTestActor(dispatcher)

      for (i ← 1 to 10) {
        spawn {
          for (i ← 1 to 20) {
            a ! WaitAck(1, counter)
          }
        }
      }
      assertCountDown(counter, 3.seconds.dilated.toMillis, "Should process 200 messages")
      assertRefDefaultZero(a)(registers = 1, msgsReceived = 200, msgsProcessed = 200)

      a.stop()
    }

    def spawn(f: ⇒ Unit) {
      val thread = new Thread {
        override def run {
          try {
            f
          } catch {
            case e ⇒ system.eventStream.publish(Error(e, this, "error in spawned thread"))
          }
        }
      }
      thread.start()
    }

    "not process messages for a suspended actor" in {
      implicit val dispatcher = newInterceptedDispatcher
      val a = newTestActor(dispatcher).asInstanceOf[LocalActorRef]
      val done = new CountDownLatch(1)
      a.suspend
      a ! CountDown(done)
      assertNoCountDown(done, 1000, "Should not process messages while suspended")
      assertRefDefaultZero(a)(registers = 1, msgsReceived = 1, suspensions = 1)

      a.resume
      assertCountDown(done, 3.seconds.dilated.toMillis, "Should resume processing of messages when resumed")
      assertRefDefaultZero(a)(registers = 1, msgsReceived = 1, msgsProcessed = 1,
        suspensions = 1, resumes = 1)

      a.stop()
      assertRefDefaultZero(a)(registers = 1, unregisters = 1, msgsReceived = 1, msgsProcessed = 1,
        suspensions = 1, resumes = 1)
    }

    "handle waves of actors" in {
      val dispatcher = newInterceptedDispatcher
      val props = Props[DispatcherActor].withDispatcher(dispatcher)

      def flood(num: Int) {
        val cachedMessage = CountDownNStop(new CountDownLatch(num))
        val stopLatch = new CountDownLatch(num)
        val waitTime = (30 seconds).dilated.toMillis
        val boss = actorOf(Props(context ⇒ {
          case "run"             ⇒ for (_ ← 1 to num) (context.self startsWatching context.actorOf(props)) ! cachedMessage
          case Terminated(child) ⇒ stopLatch.countDown()
        }).withDispatcher(wavesSupervisorDispatcher(dispatcher)))
        boss ! "run"
        assertCountDown(cachedMessage.latch, waitTime, "Counting down from " + num)
        assertCountDown(stopLatch, waitTime, "Expected all children to stop")
        boss.stop()
      }
      for (run ← 1 to 3) {
        flood(50000)
        assertDispatcher(dispatcher)(stops = run)
      }
    }

    "continue to process messages when a thread gets interrupted" in {
      filterEvents(EventFilter[InterruptedException](), EventFilter[akka.event.Logging.EventHandlerException]()) {
        implicit val dispatcher = newInterceptedDispatcher
        implicit val timeout = Timeout(5 seconds)
        val a = newTestActor(dispatcher)
        val f1 = a ? Reply("foo")
        val f2 = a ? Reply("bar")
        val f3 = try { a ? Interrupt } catch { case ie: InterruptedException ⇒ new KeptPromise(Left(ActorInterruptedException(ie))) }
        val f4 = a ? Reply("foo2")
        val f5 = try { a ? Interrupt } catch { case ie: InterruptedException ⇒ new KeptPromise(Left(ActorInterruptedException(ie))) }
        val f6 = a ? Reply("bar2")

        assert(f1.get === "foo")
        assert(f2.get === "bar")
        assert(f4.get === "foo2")
        assert(intercept[ActorInterruptedException](f3.get).getMessage === "Ping!")
        assert(f6.get === "bar2")
        assert(intercept[ActorInterruptedException](f5.get).getMessage === "Ping!")
      }
    }

    "continue to process messages when exception is thrown" in {
      filterEvents(EventFilter[IndexOutOfBoundsException](), EventFilter[RemoteException]()) {
        implicit val dispatcher = newInterceptedDispatcher
        val a = newTestActor(dispatcher)
        val f1 = a ? Reply("foo")
        val f2 = a ? Reply("bar")
        val f3 = a ? ThrowException(new IndexOutOfBoundsException("IndexOutOfBoundsException"))
        val f4 = a ? Reply("foo2")
        val f5 = a ? ThrowException(new RemoteException("RemoteException"))
        val f6 = a ? Reply("bar2")

        assert(f1.get === "foo")
        assert(f2.get === "bar")
        assert(f4.get === "foo2")
        assert(f6.get === "bar2")
        assert(f3.result === None)
        assert(f5.result === None)
      }
    }
  }
}

@org.junit.runner.RunWith(classOf[org.scalatest.junit.JUnitRunner])
class DispatcherModelSpec extends ActorModelSpec {
  import ActorModelSpec._

  def newInterceptedDispatcher = ThreadPoolConfigDispatcherBuilder(config ⇒
    new Dispatcher(system.deadLetterMailbox, system.eventStream, system.scheduler, "foo", system.settings.DispatcherThroughput,
      system.dispatcherFactory.ThroughputDeadlineTimeMillis, system.dispatcherFactory.MailboxType,
      config, system.dispatcherFactory.DispatcherShutdownMillis) with MessageDispatcherInterceptor,
    ThreadPoolConfig(system.eventStream)).build.asInstanceOf[MessageDispatcherInterceptor]

  def dispatcherType = "Dispatcher"

  "A " + dispatcherType must {
    "process messages in parallel" in {
      implicit val dispatcher = newInterceptedDispatcher
      val aStart, aStop, bParallel = new CountDownLatch(1)
      val a, b = newTestActor(dispatcher)

      a ! Meet(aStart, aStop)
      assertCountDown(aStart, 3.seconds.dilated.toMillis, "Should process first message within 3 seconds")

      b ! CountDown(bParallel)
      assertCountDown(bParallel, 3.seconds.dilated.toMillis, "Should process other actors in parallel")

      aStop.countDown()

      a.stop
      b.stop

      while (!a.isShutdown && !b.isShutdown) {} //Busy wait for termination

      assertRefDefaultZero(a)(registers = 1, unregisters = 1, msgsReceived = 1, msgsProcessed = 1)
      assertRefDefaultZero(b)(registers = 1, unregisters = 1, msgsReceived = 1, msgsProcessed = 1)
    }
  }
}

@org.junit.runner.RunWith(classOf[org.scalatest.junit.JUnitRunner])
class BalancingDispatcherModelSpec extends ActorModelSpec {
  import ActorModelSpec._

  def newInterceptedDispatcher = ThreadPoolConfigDispatcherBuilder(config ⇒
    new BalancingDispatcher(system.deadLetterMailbox, system.eventStream, system.scheduler, "foo", 1, // TODO check why 1 here? (came from old test)
      system.dispatcherFactory.ThroughputDeadlineTimeMillis, system.dispatcherFactory.MailboxType,
      config, system.dispatcherFactory.DispatcherShutdownMillis) with MessageDispatcherInterceptor,
    ThreadPoolConfig(system.eventStream)).build.asInstanceOf[MessageDispatcherInterceptor]

  def dispatcherType = "Balancing Dispatcher"

  override def wavesSupervisorDispatcher(dispatcher: MessageDispatcher) = system.dispatcher

  "A " + dispatcherType must {
    "process messages in parallel" in {
      implicit val dispatcher = newInterceptedDispatcher
      val aStart, aStop, bParallel = new CountDownLatch(1)
      val a, b = newTestActor(dispatcher)

      a ! Meet(aStart, aStop)
      assertCountDown(aStart, 3.seconds.dilated.toMillis, "Should process first message within 3 seconds")

      b ! CountDown(bParallel)
      assertCountDown(bParallel, 3.seconds.dilated.toMillis, "Should process other actors in parallel")

      aStop.countDown()

      a.stop
      b.stop

      while (!a.isShutdown && !b.isShutdown) {} //Busy wait for termination

      assertRefDefaultZero(a)(registers = 1, unregisters = 1, msgsReceived = 1, msgsProcessed = 1)
      assertRefDefaultZero(b)(registers = 1, unregisters = 1, msgsReceived = 1, msgsProcessed = 1)
    }
  }
}<|MERGE_RESOLUTION|>--- conflicted
+++ resolved
@@ -141,24 +141,14 @@
   }
 
   def assertDispatcher(dispatcher: MessageDispatcherInterceptor)(
-<<<<<<< HEAD
-    stops: Long = dispatcher.stops.get())(implicit app: ActorSystem) {
-=======
-    starts: Long = dispatcher.starts.get(),
     stops: Long = dispatcher.stops.get())(implicit system: ActorSystem) {
->>>>>>> 4470cf0d
     val deadline = System.currentTimeMillis + dispatcher.timeoutMs * 5
     try {
       await(deadline)(stops == dispatcher.stops.get)
     } catch {
       case e ⇒
-<<<<<<< HEAD
-        app.eventStream.publish(Error(e, dispatcher, "actual: stops=" + dispatcher.stops.get +
+        system.eventStream.publish(Error(e, dispatcher, "actual: stops=" + dispatcher.stops.get +
           " required: stops=" + stops))
-=======
-        system.eventStream.publish(Error(e, dispatcher, "actual: starts=" + dispatcher.starts.get + ",stops=" + dispatcher.stops.get +
-          " required: starts=" + starts + ",stops=" + stops))
->>>>>>> 4470cf0d
         throw e
     }
   }

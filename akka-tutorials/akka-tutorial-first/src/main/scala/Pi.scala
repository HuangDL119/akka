--- conflicted
+++ resolved
@@ -6,13 +6,6 @@
 
 import akka.actor.{ Actor, PoisonPill }
 import Actor._
-<<<<<<< HEAD
-import akka.routing.{ Routing, CyclicIterator }
-import Routing._
-
-import System.{ currentTimeMillis ⇒ now }
-=======
->>>>>>> 0fcc35d4
 import java.util.concurrent.CountDownLatch
 import akka.routing.Routing.Broadcast
 import akka.routing.Routing
@@ -62,7 +55,7 @@
     val workers = Vector.fill(nrOfWorkers)(actorOf[Worker].start())
 
     // wrap them with a load-balancing router
-    val router = Routing.newRoundRobinActorRef("pi",workers)
+    val router = Routing.newRoundRobinActorRef("pi", workers)
 
     // message handler
     def receive = {

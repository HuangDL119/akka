/**
 * Copyright (C) 2009-2011 Scalable Solutions AB <http://scalablesolutions.se>
 */

package akka.actor

import DeploymentConfig._
import akka.dispatch._
import akka.config._
import Config._
import akka.util.{ ListenerManagement, ReflectiveAccess, Duration, Helpers }
import ReflectiveAccess._
import Helpers.{ narrow, narrowSilently }
import akka.remoteinterface.RemoteSupport
import akka.japi.{ Creator, Procedure }
import akka.AkkaException
import akka.serialization.{ Format, Serializer }
import akka.cluster.ClusterNode
import akka.event.EventHandler
import scala.collection.immutable.Stack

import scala.reflect.BeanProperty

import com.eaio.uuid.UUID

import java.lang.reflect.InvocationTargetException

/**
 * Life-cycle messages for the Actors
 */
sealed trait LifeCycleMessage extends Serializable

/**
 * Marker trait to show which Messages are automatically handled by Akka
 */
sealed trait AutoReceivedMessage { self: LifeCycleMessage ⇒ }

case class HotSwap(code: ActorRef ⇒ Actor.Receive, discardOld: Boolean = true) extends AutoReceivedMessage with LifeCycleMessage {

  /**
   * Java API
   */
  def this(code: akka.japi.Function[ActorRef, Procedure[Any]], discardOld: Boolean) = {
    this((self: ActorRef) ⇒ {
      val behavior = code(self)
      val result: Actor.Receive = { case msg ⇒ behavior(msg) }
      result
    }, discardOld)
  }

  /**
   *  Java API with default non-stacking behavior
   */
  def this(code: akka.japi.Function[ActorRef, Procedure[Any]]) = this(code, true)
}

case object RevertHotSwap extends AutoReceivedMessage with LifeCycleMessage

case class Restart(reason: Throwable) extends AutoReceivedMessage with LifeCycleMessage

case class Exit(dead: ActorRef, killer: Throwable) extends AutoReceivedMessage with LifeCycleMessage

case class Link(child: ActorRef) extends AutoReceivedMessage with LifeCycleMessage

case class Unlink(child: ActorRef) extends AutoReceivedMessage with LifeCycleMessage

case class UnlinkAndStop(child: ActorRef) extends AutoReceivedMessage with LifeCycleMessage

case object PoisonPill extends AutoReceivedMessage with LifeCycleMessage

case object Kill extends AutoReceivedMessage with LifeCycleMessage

case object ReceiveTimeout extends LifeCycleMessage

case class MaximumNumberOfRestartsWithinTimeRangeReached(
  @BeanProperty victim: ActorRef,
  @BeanProperty maxNrOfRetries: Option[Int],
  @BeanProperty withinTimeRange: Option[Int],
  @BeanProperty lastExceptionCausingRestart: Throwable) extends LifeCycleMessage

// Exceptions for Actors
class ActorStartException private[akka] (message: String, cause: Throwable = null) extends AkkaException(message, cause)
class IllegalActorStateException private[akka] (message: String, cause: Throwable = null) extends AkkaException(message, cause)
class ActorKilledException private[akka] (message: String, cause: Throwable = null) extends AkkaException(message, cause)
class ActorInitializationException private[akka] (message: String, cause: Throwable = null) extends AkkaException(message, cause)
class ActorTimeoutException private[akka] (message: String, cause: Throwable = null) extends AkkaException(message, cause)
class InvalidMessageException private[akka] (message: String, cause: Throwable = null) extends AkkaException(message, cause)

/**
 * This message is thrown by default when an Actors behavior doesn't match a message
 */
case class UnhandledMessageException(msg: Any, ref: ActorRef) extends Exception {
  override def getMessage = "Actor %s does not handle [%s]".format(ref, msg)
  override def fillInStackTrace() = this //Don't waste cycles generating stack trace
}

/**
 * Classes for passing status back to the sender.
 */
object Status {
  sealed trait Status extends Serializable
  case object Success extends Status
  case class Failure(cause: Throwable) extends Status
}

/**
 * Actor factory module with factory methods for creating various kinds of Actors.
 *
 * @author <a href="http://jonasboner.com">Jonas Bon&#233;r</a>
 */
object Actor extends ListenerManagement {

  private[akka] val TIMEOUT = Duration(config.getInt("akka.actor.timeout", 5), TIME_UNIT).toMillis
  private[akka] val SERIALIZE_MESSAGES = config.getBool("akka.actor.serialize-messages", false)

  /**
   * A Receive is a convenience type that defines actor message behavior currently modeled as
   * a PartialFunction[Any, Unit].
   */
  type Receive = PartialFunction[Any, Unit]

  /**
   * Add shutdown cleanups
   */
  private[akka] lazy val shutdownHook = {
    val hook = new Runnable {
      override def run() {
        // Clear Thread.subclassAudits
        val tf = classOf[java.lang.Thread].getDeclaredField("subclassAudits")
        tf.setAccessible(true)
        val subclassAudits = tf.get(null).asInstanceOf[java.util.Map[_, _]]
        subclassAudits synchronized { subclassAudits.clear() }
      }
    }
    Runtime.getRuntime.addShutdownHook(new Thread(hook, "akka-shutdown-hook"))
    hook
  }

  private[actor] val actorRefInCreation = new ThreadLocal[Stack[ActorRef]] {
    override def initialValue = Stack[ActorRef]()
  }

  /**
   * Handle to the ActorRegistry.
   */
  val registry = new ActorRegistry

  /**
   * Handle to the ClusterNode. API for the cluster client.
   */
  lazy val cluster: ClusterNode = {
    val node = ClusterModule.node
    node.start()
    node
  }

  /**
   * Handle to the RemoteSupport. API for the remote client/server.
   * Only for internal use.
   */
  private[akka] lazy val remote: RemoteSupport = cluster.remoteService

  /**
   * Creates an ActorRef out of the Actor with type T.
   * <pre>
   *   import Actor._
   *   val actor = actorOf[MyActor]
   *   actor.start()
   *   actor ! message
   *   actor.stop()
   * </pre>
   * You can create and start the actor in one statement like this:
   * <pre>
   *   val actor = actorOf[MyActor].start()
   * </pre>
   */
  def actorOf[T <: Actor: Manifest](address: String): ActorRef =
    actorOf(manifest[T].erasure.asInstanceOf[Class[_ <: Actor]], address)

  /**
   * Creates an ActorRef out of the Actor with type T.
   * Uses generated address.
   * <pre>
   *   import Actor._
   *   val actor = actorOf[MyActor]
   *   actor.start
   *   actor ! message
   *   actor.stop
   * </pre>
   * You can create and start the actor in one statement like this:
   * <pre>
   *   val actor = actorOf[MyActor].start
   * </pre>
   */
  def actorOf[T <: Actor: Manifest]: ActorRef =
    actorOf(manifest[T].erasure.asInstanceOf[Class[_ <: Actor]], new UUID().toString)

  /**
   * Creates an ActorRef out of the Actor of the specified Class.
   * Uses generated address.
   * <pre>
   *   import Actor._
   *   val actor = actorOf(classOf[MyActor])
   *   actor.start()
   *   actor ! message
   *   actor.stop()
   * </pre>
   * You can create and start the actor in one statement like this:
   * <pre>
   *   val actor = actorOf(classOf[MyActor]).start()
   * </pre>
   */
  def actorOf[T <: Actor](clazz: Class[T]): ActorRef =
    actorOf(clazz, new UUID().toString)

  /**
   * Creates an ActorRef out of the Actor of the specified Class.
   * <pre>
   *   import Actor._
   *   val actor = actorOf(classOf[MyActor])
   *   actor.start
   *   actor ! message
   *   actor.stop
   * </pre>
   * You can create and start the actor in one statement like this:
   * <pre>
   *   val actor = actorOf(classOf[MyActor]).start
   * </pre>
   */
  def actorOf[T <: Actor](clazz: Class[T], address: String): ActorRef = {
    createActor(address, () ⇒ newLocalActorRef(clazz, address))
  }

  /**
   * Creates an ActorRef out of the Actor. Allows you to pass in a factory function
   * that creates the Actor. Please note that this function can be invoked multiple
   * times if for example the Actor is supervised and needs to be restarted.
   * Uses generated address.
   * <p/>
   * <pre>
   *   import Actor._
   *   val actor = actorOf(new MyActor)
   *   actor.start()
   *   actor ! message
   *   actor.stop()
   * </pre>
   * You can create and start the actor in one statement like this:
   * <pre>
   *   val actor = actorOf(new MyActor).start()
   * </pre>
   */
  def actorOf[T <: Actor](factory: ⇒ T): ActorRef = actorOf(factory, new UUID().toString)

  /**
   * Creates an ActorRef out of the Actor. Allows you to pass in a factory function
   * that creates the Actor. Please note that this function can be invoked multiple
   * times if for example the Actor is supervised and needs to be restarted.
   * <p/>
   * This function should <b>NOT</b> be used for remote actors.o
   * <pre>
   *   import Actor._
   *   val actor = actorOf(new MyActor)
   *   actor.start
   *   actor ! message
   *   actor.stop
   * </pre>
   * You can create and start the actor in one statement like this:
   * <pre>
   *   val actor = actorOf(new MyActor).start
   * </pre>
   */
  def actorOf[T <: Actor](creator: ⇒ T, address: String): ActorRef = {
    createActor(address, () ⇒ new LocalActorRef(() ⇒ creator, address, Transient))
  }

  /**
   * Creates an ActorRef out of the Actor. Allows you to pass in a factory (Creator<Actor>)
   * that creates the Actor. Please note that this function can be invoked multiple
   * times if for example the Actor is supervised and needs to be restarted.
   * Uses generated address.
   * <p/>
   * JAVA API
   */
  def actorOf[T <: Actor](creator: Creator[T]): ActorRef =
    actorOf(creator, new UUID().toString)

  /**
   * Creates an ActorRef out of the Actor. Allows you to pass in a factory (Creator<Actor>)
   * that creates the Actor. Please note that this function can be invoked multiple
   * times if for example the Actor is supervised and needs to be restarted.
   * <p/>
   * This function should <b>NOT</b> be used for remote actors.
   * JAVA API
   */
  def actorOf[T <: Actor](creator: Creator[T], address: String): ActorRef = {
    createActor(address, () ⇒ new LocalActorRef(() ⇒ creator.create, address, Transient))
  }

  /**
   * Use to spawn out a block of code in an event-driven actor. Will shut actor down when
   * the block has been executed.
   * <p/>
   * NOTE: If used from within an Actor then has to be qualified with 'Actor.spawn' since
   * there is a method 'spawn[ActorType]' in the Actor trait already.
   * Example:
   * <pre>
   * import Actor.spawn
   *
   * spawn  {
   *   ... // do stuff
   * }
   * </pre>
   */
  def spawn(body: ⇒ Unit)(implicit dispatcher: MessageDispatcher = Dispatchers.defaultGlobalDispatcher): Unit = {
    case object Spawn
    actorOf(new Actor() {
      self.dispatcher = dispatcher
      def receive = {
        case Spawn ⇒ try { body } finally { self.stop() }
      }
    }).start() ! Spawn
  }

  /**
   * Implicitly converts the given Option[Any] to a AnyOptionAsTypedOption which offers the method <code>as[T]</code>
   * to convert an Option[Any] to an Option[T].
   */
  implicit def toAnyOptionAsTypedOption(anyOption: Option[Any]) = new AnyOptionAsTypedOption(anyOption)

  /**
   * Implicitly converts the given Future[_] to a AnyOptionAsTypedOption which offers the method <code>as[T]</code>
   * to convert an Option[Any] to an Option[T].
   * This means that the following code is equivalent:
   *   (actor !! "foo").as[Int] (Deprecated)
   *   and
   *   (actor !!! "foo").as[Int] (Recommended)
   */
  implicit def futureToAnyOptionAsTypedOption(anyFuture: Future[_]) = new AnyOptionAsTypedOption({
    try { anyFuture.await } catch { case t: FutureTimeoutException ⇒ }
    anyFuture.resultOrException
  })

  private[akka] def createActor(address: String, actorFactory: () ⇒ ActorRef): ActorRef = {
    Address.validate(address)
    registry.actorFor(address) match { // check if the actor for the address is already in the registry
      case Some(actorRef) ⇒ actorRef // it is -> return it
      case None ⇒ // it is not -> create it
        try {
          Deployer.deploymentFor(address) match {
            case Deploy(_, router, _, Local) ⇒ actorFactory() // create a local actor
            case deploy                      ⇒ newClusterActorRef(actorFactory, address, deploy)
          }
        } catch {
          case e: DeploymentException ⇒
            EventHandler.error(e, this, "Look up deployment for address [%s] falling back to local actor." format address)
            actorFactory() // if deployment fails, fall back to local actors
        }
    }
  }

  private[akka] def newLocalActorRef(clazz: Class[_ <: Actor], address: String): ActorRef = {
    new LocalActorRef(() ⇒ {
      import ReflectiveAccess.{ createInstance, noParams, noArgs }
      createInstance[Actor](clazz.asInstanceOf[Class[_]], noParams, noArgs) match {
        case Right(actor) ⇒ actor
        case Left(exception) ⇒
          val cause = exception match {
            case i: InvocationTargetException ⇒ i.getTargetException
            case _                            ⇒ exception
          }

          throw new ActorInitializationException(
            "Could not instantiate Actor of " + clazz +
              "\nMake sure Actor is NOT defined inside a class/trait," +
              "\nif so put it outside the class/trait, f.e. in a companion object," +
              "\nOR try to change: 'actorOf[MyActor]' to 'actorOf(new MyActor)'.", cause)
      }
    }, address, Transient)
  }

  private def newClusterActorRef(factory: () ⇒ ActorRef, address: String, deploy: Deploy): ActorRef = {
    deploy match {
      case Deploy(
        configAdress, router, serializerClassName,
        Clustered(
          home,
          replicas,
          replication)) ⇒

        ClusterModule.ensureEnabled()

        if (configAdress != address) throw new IllegalStateException(
          "Deployment config for [" + address + "] is wrong [" + deploy + "]")
        if (!Actor.remote.isRunning) throw new IllegalStateException(
          "Remote server is not running")

        val isHomeNode = DeploymentConfig.isHomeNode(home)
        val nrOfReplicas = DeploymentConfig.replicaValueFor(replicas)

        def storeActorAndGetClusterRef(replicationScheme: ReplicationScheme, serializer: Serializer): ActorRef = {
          // add actor to cluster registry (if not already added)
          if (!cluster.isClustered(address))
            cluster.store(factory().start(), nrOfReplicas, replicationScheme, false, serializer)

          // remote node (not home node), check out as ClusterActorRef
          cluster.ref(address, DeploymentConfig.routerTypeFor(router))
        }

        val serializer = serializerFor(address, serializerClassName)

        replication match {
          case _: Transient | Transient ⇒
            storeActorAndGetClusterRef(Transient, serializer)

          case replication: Replication ⇒
            if (isHomeNode) { // stateful actor's home node
              cluster
                .use(address, serializer)
                .getOrElse(throw new ConfigurationException(
                  "Could not check out actor [" + address + "] from cluster registry as a \"local\" actor"))
            } else {
              // FIXME later manage different 'storage' (data grid) as well
              storeActorAndGetClusterRef(replication, serializer)
            }
        }

      case invalid ⇒ throw new IllegalActorStateException(
        "Could not create actor with address [" + address +
          "], not bound to a valid deployment scheme [" + invalid + "]")
    }
  }

  // FIXME move serializerFor method to ...?
  def serializerFor(address: String, serializerClassName: String): Serializer = {
    def serializerErrorDueTo(reason: String) =
      throw new akka.config.ConfigurationException(
        "Could not create Serializer object [" + serializerClassName +
          "] for serialization of actor [" + address +
          "] since " + reason)

    val serializer: Serializer = serializerClassName match {
      case null | "" | Format.`defaultSerializerName` ⇒ Format.Default
      case specialSerializer ⇒
        ReflectiveAccess.getClassFor(specialSerializer) match {
          case Right(clazz) ⇒
            clazz.newInstance match {
              case s: Serializer ⇒ s
              case other         ⇒ serializerErrorDueTo("class must be of type [akka.serialization.Serializer]")
            }
          case Left(exception) ⇒
            val cause = exception match {
              case i: InvocationTargetException ⇒ i.getTargetException
              case _                            ⇒ exception
            }
            serializerErrorDueTo(cause.toString)
        }
    }
    serializer
  }
}

/**
 * Actor base trait that should be extended by or mixed to create an Actor with the semantics of the 'Actor Model':
 * <a href="http://en.wikipedia.org/wiki/Actor_model">http://en.wikipedia.org/wiki/Actor_model</a>
 * <p/>
 * An actor has a well-defined (non-cyclic) life-cycle.
 * <pre>
 * => NEW (newly created actor) - can't receive messages (yet)
 *     => STARTED (when 'start' is invoked) - can receive messages
 *         => SHUT DOWN (when 'exit' is invoked) - can't do anything
 * </pre>
 *
 * <p/>
 * The Actor's API is available in the 'self' member variable.
 *
 * <p/>
 * Here you find functions like:
 *   - !, !!, !!! and forward
 *   - link, unlink, startLink etc
 *   - start, stop
 *   - etc.
 *
 * <p/>
 * Here you also find fields like
 *   - dispatcher = ...
 *   - id = ...
 *   - lifeCycle = ...
 *   - faultHandler = ...
 *   - trapExit = ...
 *   - etc.
 *
 * <p/>
 * This means that to use them you have to prefix them with 'self', like this: <tt>self ! Message</tt>
 *
 * However, for convenience you can import these functions and fields like below, which will allow you do
 * drop the 'self' prefix:
 * <pre>
 * class MyActor extends Actor  {
 *   import self._
 *   id = ...
 *   dispatcher = ...
 *   ...
 * }
 * </pre>
 *
 * @author <a href="http://jonasboner.com">Jonas Bon&#233;r</a>
 */
trait Actor {

  /**
   * Type alias because traits cannot have companion objects.
   */
  type Receive = Actor.Receive

  /*
   * Some[ActorRef] representation of the 'self' ActorRef reference.
   * <p/>
   * Mainly for internal use, functions as the implicit sender references when invoking
   * the 'forward' function.
   */
  @transient
  implicit val someSelf: Some[ActorRef] = {
    val refStack = Actor.actorRefInCreation.get
    if (refStack.isEmpty) throw new ActorInitializationException(
      "\n\tYou can not create an instance of an " + getClass.getName + " explicitly using 'new MyActor'." +
        "\n\tYou have to use one of the factory methods in the 'Actor' object to create a new actor." +
        "\n\tEither use:" +
        "\n\t\t'val actor = Actor.actorOf[MyActor]', or" +
        "\n\t\t'val actor = Actor.actorOf(new MyActor(..))'")

    val ref = refStack.head

<<<<<<< HEAD
    if (ref eq null)
      throw new ActorInitializationException("Trying to create an instance of " + getClass.getName + " outside of a wrapping 'actorOf'")
=======
    if (ref eq null) throw new ActorInitializationException(
      "Trying to create an instance of an Actor outside of a wrapping 'actorOf'")
>>>>>>> 5006f8e3
    else {
      // Push a null marker so any subsequent calls to new Actor doesn't reuse this actor ref
      Actor.actorRefInCreation.set(refStack.push(null))
      Some(ref)
    }
  }

  /*
   * Option[ActorRef] representation of the 'self' ActorRef reference.
   * <p/>
   * Mainly for internal use, functions as the implicit sender references when invoking
   * one of the message send functions ('!', '!!' and '!!!').
   */
  implicit def optionSelf: Option[ActorRef] = someSelf

  /**
   * The 'self' field holds the ActorRef for this actor.
   * <p/>
   * Can be used to send messages to itself:
   * <pre>
   * self ! message
   * </pre>
   * Here you also find most of the Actor API.
   * <p/>
   * For example fields like:
   * <pre>
   * self.dispatcher = ...
   * self.trapExit = ...
   * self.faultHandler = ...
   * self.lifeCycle = ...
   * self.sender
   * </pre>
   * <p/>
   * Here you also find methods like:
   * <pre>
   * self.reply(..)
   * self.link(..)
   * self.unlink(..)
   * self.start(..)
   * self.stop(..)
   * </pre>
   */
  @transient
  val self: ScalaActorRef = someSelf.get

  /**
   * User overridable callback/setting.
   * <p/>
   * Partial function implementing the actor logic.
   * To be implemented by concrete actor class.
   * <p/>
   * Example code:
   * <pre>
   *   def receive = {
   *     case Ping =&gt;
   *       println("got a 'Ping' message")
   *       self.reply("pong")
   *
   *     case OneWay =&gt;
   *       println("got a 'OneWay' message")
   *
   *     case unknown =&gt;
   *       println("unknown message: " + unknown)
   * }
   * </pre>
   */
  protected def receive: Receive

  /**
   * User overridable callback.
   * <p/>
   * Is called when an Actor is started by invoking 'actor.start()'.
   */
  def preStart() {}

  /**
   * User overridable callback.
   * <p/>
   * Is called when 'actor.stop()' is invoked.
   */
  def postStop() {}

  /**
   * User overridable callback.
   * <p/>
   * Is called on a crashed Actor right BEFORE it is restarted to allow clean up of resources before Actor is terminated.
   */
  def preRestart(reason: Throwable) {}

  /**
   * User overridable callback.
   * <p/>
   * Is called right AFTER restart on the newly created Actor to allow reinitialization after an Actor crash.
   */
  def postRestart(reason: Throwable) {}

  /**
   * User overridable callback.
   * <p/>
   * Is called when a message isn't handled by the current behavior of the actor
   * by default it throws an UnhandledMessageException
   */
  def unhandled(msg: Any) {
    throw new UnhandledMessageException(msg, self)
  }

  /**
   * Changes the Actor's behavior to become the new 'Receive' (PartialFunction[Any, Unit]) handler.
   * Puts the behavior on top of the hotswap stack.
   * If "discardOld" is true, an unbecome will be issued prior to pushing the new behavior to the stack
   */
  def become(behavior: Receive, discardOld: Boolean = true) {
    if (discardOld) unbecome()
    self.hotswap = self.hotswap.push(behavior)
  }

  /**
   * Reverts the Actor behavior to the previous one in the hotswap stack.
   */
  def unbecome() {
    val h = self.hotswap
    if (h.nonEmpty) self.hotswap = h.pop
  }

  // =========================================
  // ==== INTERNAL IMPLEMENTATION DETAILS ====
  // =========================================

  private[akka] final def apply(msg: Any) = {
    if (msg.isInstanceOf[AnyRef] && (msg.asInstanceOf[AnyRef] eq null))
      throw new InvalidMessageException("Message from [" + self.sender + "] to [" + self.toString + "] is null")

    val behaviorStack = self.hotswap

    msg match {
      case l: AutoReceivedMessage ⇒ autoReceiveMessage(l)
      case msg if behaviorStack.nonEmpty && behaviorStack.head.isDefinedAt(msg) ⇒ behaviorStack.head.apply(msg)
      case msg if behaviorStack.isEmpty && processingBehavior.isDefinedAt(msg) ⇒ processingBehavior.apply(msg)
      case unknown ⇒ unhandled(unknown) //This is the only line that differs from processingbehavior
    }
  }

  private final def autoReceiveMessage(msg: AutoReceivedMessage) {
    msg match {
      case HotSwap(code, discardOld) ⇒ become(code(self), discardOld)
      case RevertHotSwap             ⇒ unbecome()
      case Exit(dead, reason)        ⇒ self.handleTrapExit(dead, reason)
      case Link(child)               ⇒ self.link(child)
      case Unlink(child)             ⇒ self.unlink(child)
      case UnlinkAndStop(child)      ⇒ self.unlink(child); child.stop()
      case Restart(reason)           ⇒ throw reason
      case Kill                      ⇒ throw new ActorKilledException("Kill")
      case PoisonPill ⇒
        val f = self.senderFuture()
        self.stop()
        if (f.isDefined) f.get.completeWithException(new ActorKilledException("PoisonPill"))
    }
  }

  private lazy val processingBehavior = receive //ProcessingBehavior is the original behavior
}

private[actor] class AnyOptionAsTypedOption(anyOption: Option[Any]) {

  /**
   * Convenience helper to cast the given Option of Any to an Option of the given type. Will throw a ClassCastException
   * if the actual type is not assignable from the given one.
   */
  def as[T]: Option[T] = narrow[T](anyOption)

  /**
   * Convenience helper to cast the given Option of Any to an Option of the given type. Will swallow a possible
   * ClassCastException and return None in that case.
   */
  def asSilently[T: Manifest]: Option[T] = narrowSilently[T](anyOption)
}<|MERGE_RESOLUTION|>--- conflicted
+++ resolved
@@ -530,13 +530,8 @@
 
     val ref = refStack.head
 
-<<<<<<< HEAD
     if (ref eq null)
       throw new ActorInitializationException("Trying to create an instance of " + getClass.getName + " outside of a wrapping 'actorOf'")
-=======
-    if (ref eq null) throw new ActorInitializationException(
-      "Trying to create an instance of an Actor outside of a wrapping 'actorOf'")
->>>>>>> 5006f8e3
     else {
       // Push a null marker so any subsequent calls to new Actor doesn't reuse this actor ref
       Actor.actorRefInCreation.set(refStack.push(null))
